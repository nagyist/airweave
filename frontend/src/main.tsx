--- conflicted
+++ resolved
@@ -7,11 +7,7 @@
 import { Auth0ProviderWithNavigation } from "@/lib/auth0-provider";
 import { AuthProvider, useAuth } from "@/lib/auth-context";
 import { setTokenProvider } from "@/lib/api";
-<<<<<<< HEAD
-import { initPostHog } from "@/lib/posthog";
-=======
 import { PostHogProvider } from "@/lib/posthog-provider";
->>>>>>> ee829997
 
 // Component to initialize the API with auth
 function ApiAuthConnector({ children }: { children: React.ReactNode }) {
@@ -42,9 +38,6 @@
   return <>{children}</>;
 }
 
-// Initialize PostHog analytics (CASA-6: using npm package instead of CDN)
-initPostHog();
-
 ReactDOM.createRoot(document.getElementById("root")!).render(
   <React.StrictMode>
     <PostHogProvider>
