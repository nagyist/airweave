"""Configuration classes for platform components."""

from typing import Optional

from pydantic import Field, validator

from airweave.platform.configs._base import BaseConfig, RequiredTemplateConfig


class SourceConfig(BaseConfig):
    """Source config schema."""

    pass


class AirtableConfig(SourceConfig):
    """Airtable configuration schema."""

    pass


class AsanaConfig(SourceConfig):
    """Asana configuration schema."""

    pass


class AttioConfig(SourceConfig):
    """Attio configuration schema."""

    pass


class BitbucketConfig(SourceConfig):
    """Bitbucket configuration schema."""

    branch: str = Field(
        default="",
        title="Branch name",
        description=(
            "Specific branch to sync (e.g., 'main', 'develop'). If empty, uses the default branch."
        ),
    )
    file_extensions: list[str] = Field(
        default=[],
        title="File Extensions",
        description=(
            "List of file extensions to include (e.g., '.py', '.js', '.md'). "
            "If empty, includes all text files."
        ),
    )

    @validator("file_extensions", pre=True)
    def parse_file_extensions(cls, value):
        """Convert string input to list if needed."""
        if isinstance(value, str):
            if not value.strip():
                return []
            # Split by commas and strip whitespace
            return [ext.strip() for ext in value.split(",") if ext.strip()]
        return value


class BoxConfig(SourceConfig):
    """Box configuration schema."""

    folder_id: str = Field(
        default="0",
        title="Folder ID",
        description=(
            "Specific Box folder ID to sync. Default is '0' (root folder, syncs all files). "
            "To sync a specific folder, enter its folder ID. "
            "You can find folder IDs in the Box URL when viewing a folder."
        ),
    )


class ClickUpConfig(SourceConfig):
    """ClickUp configuration schema."""

    pass


class ConfluenceConfig(SourceConfig):
    """Confluence configuration schema."""

    pass


class DropboxConfig(SourceConfig):
    """Dropbox configuration schema."""


class ElasticsearchConfig(SourceConfig):
    """Elasticsearch configuration schema."""

    pass


class GitHubConfig(SourceConfig):
    """Github configuration schema."""

    branch: str = Field(
        default="",
        title="Branch name",
        description=(
            "Specific branch to sync (e.g., 'main', 'development'). "
            "If empty, uses the default branch."
        ),
    )


class GitLabConfig(SourceConfig):
    """GitLab configuration schema."""

    project_id: str = Field(
        default="",
        title="Project ID",
        description=(
            "Specific project ID to sync (e.g., '12345'). If empty, syncs all accessible projects."
        ),
    )
    branch: str = Field(
        default="",
        title="Branch name",
        description=(
            "Specific branch to sync (e.g., 'main', 'master'). If empty, uses the default branch."
        ),
    )


class GmailConfig(SourceConfig):
    """Gmail configuration schema."""

    pass


class GoogleCalendarConfig(SourceConfig):
    """Google Calendar configuration schema."""

    pass


class GoogleDriveConfig(SourceConfig):
    """Google Drive configuration schema."""

    include_patterns: list[str] = Field(
        default=[],
        title="Include Patterns",
        description=(
            "List of file/folder paths to include in synchronization. "
            "Examples: 'my_folder/*', 'my_folder/my_file.pdf'. "
            "Separate multiple patterns with commas. If empty, all files are included."
        ),
    )

    @validator("include_patterns", pre=True)
    def _parse_include_patterns(cls, value):
        if isinstance(value, str):
            return [p.strip() for p in value.split(",") if p.strip()]
        return value


class HubspotConfig(SourceConfig):
    """Hubspot configuration schema."""

    pass


class IntercomConfig(SourceConfig):
    """Intercom configuration schema."""

    pass


class JiraConfig(SourceConfig):
    """Jira configuration schema."""

    pass


class LinearConfig(SourceConfig):
    """Linear configuration schema."""

    pass


class MondayConfig(SourceConfig):
    """Monday configuration schema."""

    pass


class MySQLConfig(SourceConfig):
    """MySQL configuration schema."""

    pass


class NotionConfig(SourceConfig):
    """Notion configuration schema."""

    pass


class OneDriveConfig(SourceConfig):
    """OneDrive configuration schema."""

    pass


class OracleConfig(SourceConfig):
    """Oracle configuration schema."""

    pass


class OutlookCalendarConfig(SourceConfig):
    """Outlook Calendar configuration schema."""

    pass


class OutlookMailConfig(SourceConfig):
    """Outlook Mail configuration schema."""

    pass


class CTTIConfig(SourceConfig):
    """CTTI AACT configuration schema."""

    limit: int = Field(
        default=10000,
        title="Study Limit",
        description="Maximum number of clinical trial studies to fetch from AACT database",
    )

    skip: int = Field(
        default=0,
        title="Skip Studies",
        description=(
            "Number of clinical trial studies to skip (for pagination). "
            "Use with limit to fetch different batches."
        ),
    )

    @validator("limit", pre=True)
    def parse_limit(cls, value):
        """Convert string input to integer if needed."""
        if isinstance(value, str):
            if not value.strip():
                return 10000
            try:
                return int(value.strip())
            except ValueError as e:
                raise ValueError("Limit must be a valid integer") from e
        return value

    @validator("skip", pre=True)
    def parse_skip(cls, value):
        """Convert string input to integer if needed."""
        if isinstance(value, str):
            if not value.strip():
                return 0
            try:
                skip_val = int(value.strip())
                if skip_val < 0:
                    raise ValueError("Skip must be non-negative")
                return skip_val
            except ValueError as e:
                if "non-negative" in str(e):
                    raise e
                raise ValueError("Skip must be a valid integer") from e
        if isinstance(value, (int, float)):
            if value < 0:
                raise ValueError("Skip must be non-negative")
            return int(value)
        return value


class PostgreSQLConfig(SourceConfig):
    """Postgres configuration schema."""

    pass


class SharePointConfig(SourceConfig):
    """SharePoint configuration schema."""

    pass


class SlackConfig(SourceConfig):
    """Slack configuration schema."""

    pass


class SQLServerConfig(SourceConfig):
    """SQL Server configuration schema."""

    pass


class SQliteConfig(SourceConfig):
    """SQlite configuration schema."""

    pass


class StripeConfig(SourceConfig):
    """Stripe configuration schema."""

    pass


class TodoistConfig(SourceConfig):
    """Todoist configuration schema."""

    pass


<<<<<<< HEAD
class TrelloConfig(SourceConfig):
    """Trello configuration schema."""

    pass

=======
class TeamsConfig(SourceConfig):
    """Microsoft Teams configuration schema."""

    pass

class ZendeskConfig(SourceConfig):
    """Zendesk configuration schema."""

    subdomain: str = RequiredTemplateConfig(
        title="Zendesk Subdomain",
        description="Your Zendesk subdomain only (e.g., 'mycompany' NOT 'mycompany.zendesk.com')",
        json_schema_extra={"required_for_auth": True},
    )
    exclude_closed_tickets: Optional[bool] = Field(
        default=False,
        title="Exclude Closed Tickets",
        description="Skip closed tickets during sync (recommended for faster syncing)",
    )

>>>>>>> 7d672978

# AUTH PROVIDER CONFIGURATION CLASSES
# These are for configuring auth provider behavior


class AuthProviderConfig(BaseConfig):
    """Base auth provider configuration schema."""

    pass


class ComposioConfig(AuthProviderConfig):
    """Composio Auth Provider configuration schema."""

    auth_config_id: str = Field(
        title="Auth Config ID",
        description="Auth Config ID for the Composio connection",
    )
    account_id: str = Field(
        title="Account ID",
        description="Account ID for the Composio connection",
    )


class PipedreamConfig(AuthProviderConfig):
    """Pipedream Auth Provider configuration schema."""

    project_id: str = Field(
        title="Project ID",
        description="Pipedream project ID (e.g., proj_JPsD74a)",
    )
    account_id: str = Field(
        title="Account ID",
        description="Pipedream account ID (e.g., apn_gyha5Ky)",
    )
    external_user_id: str = Field(
        title="External User ID",
        description="External user ID associated with the account",
    )
    environment: str = Field(
        default="production",
        title="Environment",
        description="Pipedream environment (production or development)",
    )<|MERGE_RESOLUTION|>--- conflicted
+++ resolved
@@ -321,17 +321,17 @@
     pass
 
 
-<<<<<<< HEAD
 class TrelloConfig(SourceConfig):
     """Trello configuration schema."""
 
     pass
 
-=======
+
 class TeamsConfig(SourceConfig):
     """Microsoft Teams configuration schema."""
 
     pass
+
 
 class ZendeskConfig(SourceConfig):
     """Zendesk configuration schema."""
@@ -347,7 +347,6 @@
         description="Skip closed tickets during sync (recommended for faster syncing)",
     )
 
->>>>>>> 7d672978
 
 # AUTH PROVIDER CONFIGURATION CLASSES
 # These are for configuring auth provider behavior
