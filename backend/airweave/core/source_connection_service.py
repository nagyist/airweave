--- conflicted
+++ resolved
@@ -711,11 +711,8 @@
                 ctx,
                 uow,
                 redirect_session_id=redirect_session_id,
-<<<<<<< HEAD
                 template_configs=template_configs,
-=======
                 additional_overrides=pkce_overrides,
->>>>>>> 27c96e44
             )
 
             # Link them
