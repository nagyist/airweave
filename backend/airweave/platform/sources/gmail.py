"""Gmail source implementation for syncing email threads, messages, and attachments.

Uses concurrent/batching processing for optimal performance:
  * Thread detail fetch + per-thread processing
  * Per-thread message processing
  * Per-message attachment fetch & processing
  * Incremental history message-detail fetch
"""

import asyncio
import base64
from datetime import datetime
from typing import Any, AsyncGenerator, Dict, List, Optional, Set

import httpx
from tenacity import retry, stop_after_attempt

from airweave.core.logging import logger
<<<<<<< HEAD
from airweave.core.shared_models import RateLimitLevel
=======
from airweave.platform.cursors import GmailCursor
>>>>>>> a40dd611
from airweave.platform.decorators import source
from airweave.platform.entities._base import BaseEntity, Breadcrumb
from airweave.platform.entities.gmail import (
    GmailAttachmentEntity,
    GmailMessageDeletionEntity,
    GmailMessageEntity,
    GmailThreadEntity,
)
from airweave.platform.sources._base import BaseSource
from airweave.platform.sources.retry_helpers import (
    wait_rate_limit_with_backoff,
)
from airweave.schemas.source_connection import AuthenticationMethod, OAuthType


def _should_retry_gmail_request(exception: Exception) -> bool:
    """Custom retry condition that excludes 404 errors but includes 429 and timeouts."""
    if isinstance(exception, httpx.HTTPStatusError):
        # Don't retry 404s - let them pass through to call-site handlers
        if exception.response.status_code == 404:
            return False
        # Retry 429 rate limits
        if exception.response.status_code == 429:
            return True
        # Retry other HTTP errors
        return True
    # Retry timeouts
    if isinstance(exception, (httpx.ConnectTimeout, httpx.ReadTimeout)):
        return True
    return False


@source(
    name="Gmail",
    short_name="gmail",
    auth_methods=[
        AuthenticationMethod.OAUTH_BROWSER,
        AuthenticationMethod.OAUTH_TOKEN,
        AuthenticationMethod.AUTH_PROVIDER,
    ],
    oauth_type=OAuthType.WITH_REFRESH,
    requires_byoc=True,
    auth_config_class=None,
    config_class="GmailConfig",
    labels=["Communication", "Email"],
    supports_continuous=True,
<<<<<<< HEAD
    rate_limit_level=RateLimitLevel.ORG,
=======
    cursor_class=GmailCursor,
>>>>>>> a40dd611
)
class GmailSource(BaseSource):
    """Gmail source connector integrates with the Gmail API to extract and synchronize email data.

    Connects to your Gmail account.

    It supports syncing email threads, individual messages, and file attachments.
    """

    # -----------------------
    # Construction / Config
    # -----------------------
    @classmethod
    async def create(
        cls, access_token: str, config: Optional[Dict[str, Any]] = None
    ) -> "GmailSource":
        """Create a new Gmail source instance with the provided OAuth access token."""
        logger.info("Creating new GmailSource instance")
        instance = cls()
        instance.access_token = access_token

        # Concurrency configuration (matches pattern used by other connectors)
        config = config or {}
        instance.batch_size = int(config.get("batch_size", 30))
        instance.max_queue_size = int(config.get("max_queue_size", 200))
        instance.preserve_order = bool(config.get("preserve_order", False))
        instance.stop_on_error = bool(config.get("stop_on_error", False))

        # Filter configuration
        instance.after_date = config.get("after_date")
        instance.included_labels = config.get("included_labels", ["inbox", "sent"])
        instance.excluded_labels = config.get("excluded_labels", ["spam", "trash"])
        instance.excluded_categories = config.get("excluded_categories", ["promotions", "social"])
        instance.gmail_query = config.get("gmail_query")

        logger.info(f"GmailSource instance created with config: {config}")
        return instance

    def _build_gmail_query(self) -> Optional[str]:
        """Build Gmail API query string from filter configuration.

        Returns:
            Query string for Gmail API, or None if no filters configured.
        """
        # If custom query provided, use it directly
        if getattr(self, "gmail_query", None):
            self.logger.info(f"Using custom Gmail query: {self.gmail_query}")
            return self.gmail_query

        query_parts = self._build_query_parts()

        if not query_parts:
            return None

        query = " ".join(query_parts)
        self.logger.info(f"Built Gmail query: {query}")
        return query

    def _build_query_parts(self) -> List[str]:
        """Build individual query parts from filter configuration."""
        parts = []

        # Date filter
        if getattr(self, "after_date", None):
            parts.append(f"after:{self.after_date}")

        # Included labels (OR logic - wrap in parentheses with OR)
        included_labels = getattr(self, "included_labels", [])
        if included_labels:
            if len(included_labels) == 1:
                parts.append(f"in:{included_labels[0]}")
            else:
                # Gmail syntax: {in:inbox OR in:sent}
                label_parts = " OR ".join(f"in:{label}" for label in included_labels)
                parts.append(f"{{{label_parts}}}")

        # Excluded labels
        for label in getattr(self, "excluded_labels", []):
            parts.append(f"-in:{label}")

        # Excluded categories
        for category in getattr(self, "excluded_categories", []):
            parts.append(f"-category:{category}")

        return parts

    def _message_matches_filters(self, message_data: Dict) -> bool:
        """Check if a message matches the configured filters.

        Used for incremental syncs where we can't filter via query parameter.

        Args:
            message_data: Message data from Gmail API

        Returns:
            True if message matches filters, False otherwise
        """
        # If custom query is used, we can't filter post-fetch reliably
        if getattr(self, "gmail_query", None):
            return True

        # Check date filters
        if not self._message_matches_date_filters(message_data):
            return False

        # Check label filters
        if not self._message_matches_label_filters(message_data):
            return False

        return True

    def _message_matches_date_filters(self, message_data: Dict) -> bool:
        """Check if message matches after_date filter."""
        after_date = getattr(self, "after_date", None)
        if not after_date:
            return True

        internal_date_ms = message_data.get("internalDate")
        if not internal_date_ms:
            return True

        try:
            message_date = datetime.utcfromtimestamp(int(internal_date_ms) / 1000)
            after_dt = datetime.strptime(after_date, "%Y/%m/%d")
            if message_date < after_dt:
                self.logger.debug(f"Message {message_data.get('id')} skipped: before after_date")
                return False
        except (ValueError, TypeError) as e:
            self.logger.warning(f"Failed to parse date for message {message_data.get('id')}: {e}")

        return True

    def _message_matches_label_filters(self, message_data: Dict) -> bool:
        """Check if message matches label and category filters."""
        label_ids = message_data.get("labelIds", []) or []
        label_ids_lower = [label.lower() for label in label_ids]

        # Check included labels (at least one must match)
        included_labels = getattr(self, "included_labels", None)
        if included_labels:
            has_included = any(label.lower() in label_ids_lower for label in included_labels)
            if not has_included:
                self.logger.debug(
                    f"Message {message_data.get('id')} skipped: doesn't match included labels"
                )
                return False

        # Check excluded labels (none must match)
        excluded_labels = getattr(self, "excluded_labels", None)
        if excluded_labels:
            has_excluded = any(label.lower() in label_ids_lower for label in excluded_labels)
            if has_excluded:
                self.logger.debug(
                    f"Message {message_data.get('id')} skipped: matches excluded labels"
                )
                return False

        # Check excluded categories (none must match)
        excluded_categories = getattr(self, "excluded_categories", None)
        if excluded_categories:
            category_labels = [f"category_{cat.lower()}" for cat in excluded_categories]
            has_excluded_category = any(cat in label_ids_lower for cat in category_labels)
            if has_excluded_category:
                self.logger.debug(
                    f"Message {message_data.get('id')} skipped: matches excluded categories"
                )
                return False

        return True

    # -----------------------
    # HTTP helpers
    # -----------------------
    @retry(
        stop=stop_after_attempt(5),
        retry=_should_retry_gmail_request,
        wait=wait_rate_limit_with_backoff,
        reraise=True,
    )
    async def _get_with_auth(
        self, client: httpx.AsyncClient, url: str, params: Optional[dict] = None
    ) -> dict:
        """Make an authenticated GET request to the Gmail API with proper 429 handling."""
        self.logger.info(f"Making authenticated GET request to: {url} with params: {params}")

        # Get fresh token (will refresh if needed)
        access_token = await self.get_access_token()
        headers = {"Authorization": f"Bearer {access_token}"}

        response = await client.get(url, headers=headers, params=params)

        # Handle 401 errors by refreshing token and retrying
        if response.status_code == 401:
            self.logger.warning(
                f"Got 401 Unauthorized from Gmail API at {url}, refreshing token..."
            )
            await self.refresh_on_unauthorized()

            # Get new token and retry
            access_token = await self.get_access_token()
            headers = {"Authorization": f"Bearer {access_token}"}
            response = await client.get(url, headers=headers, params=params)

        # Handle 429 rate limiting errors by respecting Retry-After header
        if response.status_code == 429:
            self.logger.warning(
                f"Got 429 Rate Limited from Gmail API. Headers: {response.headers}. "
                f"Body: {response.text}."
            )

        response.raise_for_status()
        data = response.json()
        self.logger.info(f"Received response from {url} - Status: {response.status_code}")
        self.logger.debug(f"Response data keys: {list(data.keys())}")
        return data

    # -----------------------
    # Cursor helper
    # -----------------------
    async def _resolve_cursor(self) -> Optional[str]:
        """Get last history ID from cursor if available."""
        cursor_data = self.cursor.data if self.cursor else {}
        return cursor_data.get("history_id")

    # -----------------------
    # Listing helpers
    # -----------------------
    async def _list_threads(self, client: httpx.AsyncClient) -> AsyncGenerator[Dict, None]:
        """Yield thread summary objects across all pages."""
        base_url = "https://gmail.googleapis.com/gmail/v1/users/me/threads"
        params = {"maxResults": 100}

        # Add query filter if configured
        query = self._build_gmail_query()
        if query:
            params["q"] = query
            self.logger.info(f"Filtering threads with query: {query}")

        page_count = 0

        while True:
            page_count += 1
            self.logger.info(f"Fetching thread list page #{page_count} with params: {params}")
            data = await self._get_with_auth(client, base_url, params=params)
            threads = data.get("threads", []) or []
            self.logger.info(f"Found {len(threads)} threads on page {page_count}")

            for thread_info in threads:
                yield thread_info

            next_page_token = data.get("nextPageToken")
            if not next_page_token:
                self.logger.info(f"No more thread pages after page {page_count}")
                break
            params["pageToken"] = next_page_token

    async def _fetch_thread_detail(self, client: httpx.AsyncClient, thread_id: str) -> Dict:
        """Fetch full thread details including messages."""
        base_url = "https://gmail.googleapis.com/gmail/v1/users/me/threads"
        detail_url = f"{base_url}/{thread_id}"
        self.logger.info(f"Fetching full thread details from: {detail_url}")
        try:
            thread_data = await self._get_with_auth(client, detail_url)
            return thread_data
        except httpx.HTTPStatusError as e:
            if e.response.status_code == 404:
                self.logger.warning(f"Thread {thread_id} not found (404) - skipping")
                return None
            raise

    # -----------------------
    # Entity generation (threads/messages/attachments)
    # -----------------------
    async def _generate_thread_entities(  # noqa: C901
        self, client: httpx.AsyncClient, processed_message_ids: Set[str]
    ) -> AsyncGenerator[BaseEntity, None]:
        """Generate GmailThreadEntity objects and associated message entities.

        Processes threads concurrently with per-thread message processing.
        Uses a shared lock to dedupe message IDs safely under concurrency.
        """
        lock = asyncio.Lock()

        async def _thread_worker(thread_info: Dict):
            thread_id = thread_info.get("id")
            if not thread_id:
                return
            try:
                thread_data = await self._fetch_thread_detail(client, thread_id)
                if not thread_data:
                    return
                async for ent in self._emit_thread_and_messages(
                    client, thread_id, thread_data, processed_message_ids, lock=lock
                ):
                    yield ent
            except Exception as e:
                self.logger.error(f"Error processing thread {thread_id}: {e}", exc_info=True)

        async for ent in self.process_entities_concurrent(
            items=self._list_threads(client),
            worker=_thread_worker,
            batch_size=getattr(self, "batch_size", 30),
            preserve_order=getattr(self, "preserve_order", False),
            stop_on_error=getattr(self, "stop_on_error", False),
            max_queue_size=getattr(self, "max_queue_size", 200),
        ):
            if ent is not None:
                yield ent

    async def _create_thread_entity(self, thread_id: str, thread_data: Dict) -> GmailThreadEntity:
        """Create a thread entity from thread data."""
        snippet = thread_data.get("snippet", "")
        history_id = thread_data.get("historyId")
        message_list = thread_data.get("messages", []) or []

        # Calculate metadata
        message_count = len(message_list)
        last_message_date = None
        if message_list:
            sorted_msgs = sorted(
                message_list, key=lambda m: int(m.get("internalDate", 0)), reverse=True
            )
            last_message_date_ms = sorted_msgs[0].get("internalDate")
            if last_message_date_ms:
                last_message_date = datetime.utcfromtimestamp(int(last_message_date_ms) / 1000)

        label_ids = message_list[0].get("labelIds", []) if message_list else []

        # Create name from snippet
        thread_name = snippet[:50] + "..." if len(snippet) > 50 else snippet or "Thread"

        return GmailThreadEntity(
            # Base fields
            entity_id=f"thread_{thread_id}",
            breadcrumbs=[],
            name=thread_name,
            created_at=None,  # Threads don't have creation timestamp
            updated_at=last_message_date,
            # API fields
            snippet=snippet,
            history_id=history_id,
            message_count=message_count,
            label_ids=label_ids,
        )

    async def _process_thread_messages(
        self,
        client: httpx.AsyncClient,
        message_list: List[Dict],
        thread_id: str,
        thread_breadcrumb: Breadcrumb,
        processed_message_ids: Set[str],
        lock: Optional[asyncio.Lock],
    ) -> AsyncGenerator[BaseEntity, None]:
        """Process messages in a thread concurrently."""

        async def _message_worker(message_data: Dict):
            msg_id = message_data.get("id", "unknown")
            if await self._should_skip_message(msg_id, processed_message_ids, lock=lock):
                return
            async for ent in self._process_message(
                client, message_data, thread_id, thread_breadcrumb
            ):
                yield ent

        async for ent in self.process_entities_concurrent(
            items=message_list,
            worker=_message_worker,
            batch_size=getattr(self, "batch_size", 30),
            preserve_order=getattr(self, "preserve_order", False),
            stop_on_error=getattr(self, "stop_on_error", False),
            max_queue_size=getattr(self, "max_queue_size", 200),
        ):
            if ent is not None:
                yield ent

    async def _emit_thread_and_messages(
        self,
        client: httpx.AsyncClient,
        thread_id: str,
        thread_data: Dict,
        processed_message_ids: Set[str],
        lock: Optional[asyncio.Lock] = None,
    ) -> AsyncGenerator[BaseEntity, None]:
        """Emit a thread entity and then all entities from its messages.

        If a lock is provided, use it to dedupe message IDs safely under concurrency.
        """
        # Create and yield thread entity
        thread_entity = await self._create_thread_entity(thread_id, thread_data)
        self.logger.info(f"Yielding thread entity: {thread_id}")
        yield thread_entity

        # Breadcrumb for messages under this thread
        thread_breadcrumb = Breadcrumb(entity_id=f"thread_{thread_id}")

        # Process messages
        message_list = thread_data.get("messages", []) or []
        async for entity in self._process_thread_messages(
            client, message_list, thread_id, thread_breadcrumb, processed_message_ids, lock
        ):
            yield entity

    async def _should_skip_message(
        self, msg_id: str, processed_message_ids: Set[str], lock: Optional[asyncio.Lock]
    ) -> bool:
        """Check and mark message as processed. Uses lock if provided."""
        if not msg_id:
            return True
        if lock is None:
            if msg_id in processed_message_ids:
                self.logger.info(f"Skipping message {msg_id} - already processed")
                return True
            processed_message_ids.add(msg_id)
            return False
        async with lock:
            if msg_id in processed_message_ids:
                self.logger.info(f"Skipping message {msg_id} - already processed")
                return True
            processed_message_ids.add(msg_id)
            return False

    async def _process_message(  # noqa: C901
        self,
        client: httpx.AsyncClient,
        message_data: Dict,
        thread_id: str,
        thread_breadcrumb: Breadcrumb,
    ) -> AsyncGenerator[BaseEntity, None]:
        """Process a message and its attachments."""
        # Get detailed message data if needed
        message_id = message_data.get("id")
        self.logger.info(f"Processing message ID: {message_id} in thread: {thread_id}")

        if "payload" not in message_data:
            self.logger.info(
                f"Payload not in message data, fetching full message details for {message_id}"
            )
            message_url = f"https://gmail.googleapis.com/gmail/v1/users/me/messages/{message_id}"
            try:
                message_data = await self._get_with_auth(client, message_url)
                self.logger.debug(
                    f"Fetched full message data with keys: {list(message_data.keys())}"
                )
            except httpx.HTTPStatusError as e:
                if e.response.status_code == 404:
                    self.logger.warning(f"Message {message_id} not found (404) - skipping")
                    return
                raise
        else:
            self.logger.debug("Message already contains payload data")

        # Extract message fields
        self.logger.info(f"Extracting fields for message {message_id}")
        internal_date_ms = message_data.get("internalDate")
        internal_date = None
        if internal_date_ms:
            internal_date = datetime.utcfromtimestamp(int(internal_date_ms) / 1000)
            self.logger.debug(f"Internal date: {internal_date}")

        payload = message_data.get("payload", {}) or {}
        headers = payload.get("headers", []) or []

        # Parse headers
        self.logger.info(f"Parsing headers for message {message_id}")
        subject = None
        sender = None
        to_list: List[str] = []
        cc_list: List[str] = []
        bcc_list: List[str] = []
        date = None

        for header in headers:
            name = header.get("name", "").lower()
            value = header.get("value", "")
            if name == "subject":
                subject = value
            elif name == "from":
                sender = value
            elif name == "to":
                to_list = [addr.strip() for addr in value.split(",")] if value else []
            elif name == "cc":
                cc_list = [addr.strip() for addr in value.split(",")] if value else []
            elif name == "bcc":
                bcc_list = [addr.strip() for addr in value.split(",")] if value else []
            elif name == "date":
                try:
                    from email.utils import parsedate_to_datetime

                    date = parsedate_to_datetime(value)
                except (TypeError, ValueError):
                    self.logger.warning(f"Failed to parse date header: {value}")

        # Extract message body
        self.logger.info(f"Extracting body content for message {message_id}")
        body_plain, body_html = self._extract_body_content(payload)

        # Create message entity
        self.logger.info(f"Creating message entity for message {message_id}")
        message_entity = GmailMessageEntity(
            # Base fields
            entity_id=f"msg_{message_id}",
            breadcrumbs=[thread_breadcrumb],
            name=(subject or f"Message {message_id}"),
            created_at=date,
            updated_at=internal_date,
            # File fields (required for FileEntity)
            url=f"https://mail.google.com/mail/u/0/#inbox/{message_id}",
            size=message_data.get("sizeEstimate", 0),
            file_type="html",
            mime_type="text/html",
            local_path=None,  # Will be set after downloading HTML body
            # Gmail API fields
            thread_id=thread_id,
            subject=subject,
            sender=sender,
            to=to_list,
            cc=cc_list,
            bcc=bcc_list,
            date=date,
            snippet=message_data.get("snippet"),
            label_ids=message_data.get("labelIds", []),
            internal_date=internal_date,
        )
        self.logger.debug(f"Message entity created with ID: {message_entity.entity_id}")

        # Download email body to file (NOT stored in entity fields)
        # Email content is only in the local file for conversion
        if body_html:
            await self.file_downloader.save_bytes(
                entity=message_entity,
                content=body_html.encode("utf-8"),
                filename_with_extension=message_entity.name + ".html",  # Has .html extension
                logger=self.logger,
            )
        elif body_plain:
            # Save plain-text emails as .txt files for conversion
            await self.file_downloader.save_bytes(
                entity=message_entity,
                content=body_plain.encode("utf-8"),
                filename_with_extension=message_entity.name + ".txt",  # Plain text
                logger=self.logger,
            )
            # Update file metadata to match plain text
            message_entity.file_type = "text"
            message_entity.mime_type = "text/plain"

        yield message_entity
        self.logger.info(f"Message entity yielded for {message_id}")

        # Breadcrumb for attachments
        message_breadcrumb = Breadcrumb(entity_id=f"msg_{message_id}")

        # Process attachments (sequential vs concurrent)
        async for attachment_entity in self._process_attachments(
            client, payload, message_id, thread_id, [thread_breadcrumb, message_breadcrumb]
        ):
            yield attachment_entity

    def _extract_body_content(self, payload: Dict) -> tuple:  # noqa: C901
        """Extract plain text and HTML body content from message payload."""
        self.logger.info("Extracting body content from message payload")
        body_plain = None
        body_html = None

        # Function to recursively extract body parts
        def extract_from_parts(parts, depth=0):
            p_txt, p_html = None, None

            for part in parts:
                mime_type = part.get("mimeType", "")
                body = part.get("body", {}) or {}

                # Check if part has data
                if body.get("data"):
                    data = body.get("data")
                    try:
                        decoded = base64.urlsafe_b64decode(data).decode("utf-8", errors="ignore")
                        if mime_type == "text/plain" and not p_txt:
                            p_txt = decoded
                        elif mime_type == "text/html" and not p_html:
                            p_html = decoded
                    except Exception as e:
                        self.logger.error(f"Error decoding body content: {str(e)}")

                # Check if part has sub-parts
                elif part.get("parts"):
                    sub_txt, sub_html = extract_from_parts(part.get("parts", []), depth + 1)
                    if not p_txt:
                        p_txt = sub_txt
                    if not p_html:
                        p_html = sub_html

            return p_txt, p_html

        # Handle multipart messages
        if payload.get("parts"):
            parts = payload.get("parts", [])
            body_plain, body_html = extract_from_parts(parts)
        # Handle single part messages
        else:
            mime_type = payload.get("mimeType", "")
            body = payload.get("body", {}) or {}
            if body.get("data"):
                data = body.get("data")
                try:
                    decoded = base64.urlsafe_b64decode(data).decode("utf-8", errors="ignore")
                    if mime_type == "text/plain":
                        body_plain = decoded
                    elif mime_type == "text/html":
                        body_html = decoded
                except Exception as e:
                    self.logger.error(f"Error decoding single part body: {str(e)}")

        self.logger.info(
            f"Body extraction complete: found_text={bool(body_plain)}, found_html={bool(body_html)}"
        )
        return body_plain, body_html

    # -----------------------
    # Attachments
    # -----------------------
    async def _process_attachments(  # noqa: C901
        self,
        client: httpx.AsyncClient,
        payload: Dict,
        message_id: str,
        thread_id: str,
        breadcrumbs: List[Breadcrumb],
    ) -> AsyncGenerator[GmailAttachmentEntity, None]:
        """Process message attachments concurrently using bounded concurrency driver."""

        # Helper: recursively collect candidate attachment descriptors (no network yet)
        def collect_attachment_descriptors(part, out: List[Dict], depth=0):
            mime_type = part.get("mimeType", "")
            filename = part.get("filename", "")
            body = part.get("body", {}) or {}

            # If part has filename and is not an inline image or text part, treat as attachment
            if (
                filename
                and mime_type not in ("text/plain", "text/html")
                and not (mime_type.startswith("image/") and not filename)
            ):
                attachment_id = body.get("attachmentId")
                if attachment_id:
                    out.append(
                        {
                            "mime_type": mime_type,
                            "filename": filename,
                            "attachment_id": attachment_id,
                        }
                    )

            # Recurse into sub-parts
            for sub in part.get("parts", []) or []:
                collect_attachment_descriptors(sub, out, depth + 1)

        # Build descriptor list
        descriptors: List[Dict] = []
        if payload:
            collect_attachment_descriptors(payload, descriptors)

        if not descriptors:
            return

        async def _attachment_worker(descriptor: Dict):
            mime_type = descriptor["mime_type"]
            filename = descriptor["filename"]
            attachment_id = descriptor["attachment_id"]

            attachment_url = (
                f"https://gmail.googleapis.com/gmail/v1/users/me/messages/"
                f"{message_id}/attachments/{attachment_id}"
            )
            try:
                try:
                    attachment_data = await self._get_with_auth(client, attachment_url)
                except httpx.HTTPStatusError as e:
                    if e.response.status_code == 404:
                        self.logger.warning(
                            f"Attachment {attachment_id} not found (404) - skipping"
                        )
                        return
                    raise
                size = attachment_data.get("size", 0)

                # Determine file type from mime_type
                file_type = mime_type.split("/")[0] if "/" in mime_type else "file"

                # Create stable entity_id using message_id + filename
                # Note: attachment_id is ephemeral and changes between API calls
                # Using filename ensures same attachment has same entity_id across syncs
                safe_filename = self._safe_filename(filename)
                stable_entity_id = f"attach_{message_id}_{safe_filename}"

                # Create FileEntity wrapper
                file_entity = GmailAttachmentEntity(
                    # Base fields
                    entity_id=stable_entity_id,
                    breadcrumbs=breadcrumbs,
                    name=filename,
                    created_at=None,  # Attachments don't have timestamps
                    updated_at=None,  # Attachments don't have timestamps
                    # File fields
                    url=f"gmail://attachment/{message_id}/{attachment_id}",  # dummy URL
                    size=size,
                    file_type=file_type,
                    mime_type=mime_type,
                    local_path=None,
                    # API fields
                    message_id=message_id,
                    attachment_id=attachment_id,
                    thread_id=thread_id,
                )

                base64_data = attachment_data.get("data", "")
                if not base64_data:
                    self.logger.warning(f"No data found for attachment {filename}")
                    return

                binary_data = base64.urlsafe_b64decode(base64_data)

                # Save bytes using downloader
                try:
                    await self.file_downloader.save_bytes(
                        entity=file_entity,
                        content=binary_data,
                        filename_with_extension=filename,  # Attachment name from API
                        logger=self.logger,
                    )

                    # Verify save succeeded
                    if not file_entity.local_path:
                        raise ValueError(f"Save failed - no local path set for {file_entity.name}")

                    yield file_entity

                except Exception as e:
                    self.logger.error(f"Failed to save attachment {filename}: {e}")
                    return
            except Exception as e:
                self.logger.error(
                    f"Error processing attachment {attachment_id} on message {message_id}: {e}"
                )

        async for ent in self.process_entities_concurrent(
            items=descriptors,
            worker=_attachment_worker,
            batch_size=getattr(self, "batch_size", 30),
            preserve_order=getattr(self, "preserve_order", False),
            stop_on_error=getattr(self, "stop_on_error", False),
            max_queue_size=getattr(self, "max_queue_size", 200),
        ):
            if ent is not None:
                yield ent

    def _safe_filename(self, filename: str) -> str:
        """Create a safe version of a filename."""
        # Replace potentially problematic characters
        safe_name = "".join(c for c in filename if c.isalnum() or c in "._- ")
        return safe_name.strip()

    # -----------------------
    # Incremental sync
    # -----------------------
    async def _run_incremental_sync(
        self, client: httpx.AsyncClient, start_history_id: str
    ) -> AsyncGenerator[BaseEntity, None]:
        """Run Gmail incremental sync using users.history.list pages."""
        base_url = "https://gmail.googleapis.com/gmail/v1/users/me/history"
        params: Dict[str, Any] = {
            "startHistoryId": start_history_id,
            "maxResults": 500,
        }
        latest_history_id: Optional[str] = None

        while True:
            data = await self._get_with_auth(client, base_url, params=params)

            # Deletions: lightweight; process sequentially
            async for deletion in self._yield_history_deletions(data):
                yield deletion

            # Additions: potentially heavy (network per message); support concurrency
            async for addition in self._yield_history_additions(client, data):
                yield addition

            latest_history_id = data.get("historyId") or latest_history_id

            next_token = data.get("nextPageToken")
            if next_token:
                params["pageToken"] = next_token
            else:
                break

        if latest_history_id and self.cursor:
            self.cursor.update(history_id=str(latest_history_id))
            self.logger.info("Updated Gmail cursor with latest historyId for next run")

    async def _yield_history_deletions(
        self, data: Dict[str, Any]
    ) -> AsyncGenerator[BaseEntity, None]:
        """Yield deletion entities from a history page."""
        for h in data.get("history", []) or []:
            for deleted in h.get("messagesDeleted", []) or []:
                msg = deleted.get("message") or {}
                msg_id = msg.get("id")
                thread_id = msg.get("threadId")
                if not msg_id:
                    continue
                yield GmailMessageDeletionEntity(
                    # Base fields
                    entity_id=f"msg_{msg_id}",
                    breadcrumbs=[],
                    name=f"Deleted message {msg_id}",
                    created_at=None,  # Deletions don't have timestamps
                    updated_at=None,  # Deletions don't have timestamps
                    # API fields
                    message_id=msg_id,
                    thread_id=thread_id,
                    deletion_status="removed",
                )

    async def _yield_history_additions(  # noqa: C901
        self, client: httpx.AsyncClient, data: Dict[str, Any]
    ) -> AsyncGenerator[BaseEntity, None]:
        """Yield entities for added/changed messages from a history page.

        Fetches message details concurrently for optimal performance.
        """
        # Flatten all message IDs from this page
        items: List[Dict[str, str]] = []
        for h in data.get("history", []) or []:
            for added in h.get("messagesAdded", []) or []:
                msg = added.get("message") or {}
                msg_id = msg.get("id")
                thread_id = msg.get("threadId")
                if msg_id:
                    items.append({"msg_id": msg_id, "thread_id": thread_id})

        if not items:
            return

        async def _added_worker(item: Dict[str, str]):
            msg_id = item["msg_id"]
            thread_id = item.get("thread_id") or "unknown"
            try:
                detail_url = f"https://gmail.googleapis.com/gmail/v1/users/me/messages/{msg_id}"
                try:
                    message_data = await self._get_with_auth(client, detail_url)
                except httpx.HTTPStatusError as e:
                    if e.response.status_code == 404:
                        self.logger.warning(f"Message {msg_id} not found (404) - skipping")
                        return
                    raise

                # Apply filters for incremental sync
                if not self._message_matches_filters(message_data):
                    self.logger.debug(f"Skipping message {msg_id} - doesn't match filters")
                    return

                thread_breadcrumb = Breadcrumb(entity_id=f"thread_{thread_id}")
                async for ent in self._process_message(
                    client, message_data, thread_id, thread_breadcrumb
                ):
                    yield ent
            except Exception as e:
                self.logger.error(f"Failed to fetch/process message {msg_id}: {e}")

        async for ent in self.process_entities_concurrent(
            items=items,
            worker=_added_worker,
            batch_size=getattr(self, "batch_size", 30),
            preserve_order=getattr(self, "preserve_order", False),
            stop_on_error=getattr(self, "stop_on_error", False),
            max_queue_size=getattr(self, "max_queue_size", 200),
        ):
            if ent is not None:
                yield ent

    # -----------------------
    # Top-level orchestration
    # -----------------------
    async def generate_entities(self) -> AsyncGenerator[BaseEntity, None]:
        """Generate Gmail entities with incremental History API support."""
        try:
            async with self.http_client() as client:
                last_history_id = await self._resolve_cursor()
                if last_history_id:
                    async for e in self._run_incremental_sync(client, last_history_id):
                        yield e
                else:
                    processed_message_ids: Set[str] = set()
                    async for e in self._generate_thread_entities(client, processed_message_ids):
                        yield e

                    # Capture a starting historyId
                    try:
                        url = "https://gmail.googleapis.com/gmail/v1/users/me/messages"
                        latest_list = await self._get_with_auth(
                            client, url, params={"maxResults": 1}
                        )
                        msgs = latest_list.get("messages", [])
                        if msgs:
                            detail = await self._get_with_auth(
                                client,
                                f"https://gmail.googleapis.com/gmail/v1/users/me/messages/{msgs[0]['id']}",
                            )
                            history_id = detail.get("historyId")
                            if history_id and self.cursor:
                                self.cursor.update(history_id=str(history_id))
                                self.logger.info(
                                    "Stored Gmail historyId after full sync "
                                    "for next incremental run"
                                )
                    except Exception as e:
                        self.logger.error(f"Failed to capture starting Gmail historyId: {e}")

        except Exception as e:
            self.logger.error(f"Error in entity generation: {str(e)}", exc_info=True)
            raise

    async def validate(self) -> bool:
        """Verify Gmail OAuth2 token by pinging the users.getProfile endpoint."""
        return await self._validate_oauth2(
            ping_url="https://gmail.googleapis.com/gmail/v1/users/me/profile",
            headers={"Accept": "application/json"},
            timeout=10.0,
        )<|MERGE_RESOLUTION|>--- conflicted
+++ resolved
@@ -16,11 +16,8 @@
 from tenacity import retry, stop_after_attempt
 
 from airweave.core.logging import logger
-<<<<<<< HEAD
 from airweave.core.shared_models import RateLimitLevel
-=======
 from airweave.platform.cursors import GmailCursor
->>>>>>> a40dd611
 from airweave.platform.decorators import source
 from airweave.platform.entities._base import BaseEntity, Breadcrumb
 from airweave.platform.entities.gmail import (
@@ -67,11 +64,8 @@
     config_class="GmailConfig",
     labels=["Communication", "Email"],
     supports_continuous=True,
-<<<<<<< HEAD
     rate_limit_level=RateLimitLevel.ORG,
-=======
     cursor_class=GmailCursor,
->>>>>>> a40dd611
 )
 class GmailSource(BaseSource):
     """Gmail source connector integrates with the Gmail API to extract and synchronize email data.
