"""Gmail source implementation for syncing email threads, messages, and attachments."""

import base64
from datetime import datetime
from typing import Any, AsyncGenerator, Dict, List, Optional

import httpx
from tenacity import retry, stop_after_attempt, wait_exponential

from airweave.core.logging import logger
from airweave.platform.auth.schemas import AuthType
from airweave.platform.decorators import source
from airweave.platform.entities._base import Breadcrumb, ChunkEntity
from airweave.platform.entities.gmail import (
    GmailAttachmentEntity,
    GmailMessageDeletionEntity,
    GmailMessageEntity,
    GmailThreadEntity,
)
from airweave.platform.sources._base import BaseSource


@source(
    name="Gmail",
    short_name="gmail",
    auth_type=AuthType.oauth2_with_refresh,
    auth_config_class="GmailAuthConfig",
    config_class="GmailConfig",
    labels=["Communication", "Email"],
)
class GmailSource(BaseSource):
    """Gmail source connector integrates with the Gmail API to extract and synchronize email data.

    Connects to your Gmail account.

    It supports syncing email threads, individual messages, and file attachments.
    """

    @classmethod
    async def create(
        cls, access_token: str, config: Optional[Dict[str, Any]] = None
    ) -> "GmailSource":
        """Create a new Gmail source instance with the provided OAuth access token."""
        logger.info("Creating new GmailSource instance")
        instance = cls()
        instance.access_token = access_token
        logger.info(f"GmailSource instance created with config: {config}")
        return instance

    @retry(
        stop=stop_after_attempt(5), wait=wait_exponential(multiplier=1, min=2, max=60), reraise=True
    )
    async def _get_with_auth(
        self, client: httpx.AsyncClient, url: str, params: Optional[dict] = None
    ) -> dict:
        """Make an authenticated GET request to the Gmail API with proper 429 handling."""
        self.logger.info(f"Making authenticated GET request to: {url} with params: {params}")

        # Get fresh token (will refresh if needed)
        access_token = await self.get_access_token()
        headers = {"Authorization": f"Bearer {access_token}"}

        response = await client.get(url, headers=headers, params=params)

        # Handle 401 errors by refreshing token and retrying
        if response.status_code == 401:
            self.logger.warning(
                f"Got 401 Unauthorized from Gmail API at {url}, refreshing token..."
            )
            await self.refresh_on_unauthorized()

            # Get new token and retry
            access_token = await self.get_access_token()
            headers = {"Authorization": f"Bearer {access_token}"}
            response = await client.get(url, headers=headers, params=params)

        # Handle 429 rate limiting errors by respecting Retry-After header
        if response.status_code == 429:
            self.logger.warning(
                f"Got 429 Rate Limited from Gmail API. Headers: {response.headers}. "
                f"Body: {response.text}."
            )

        response.raise_for_status()
        data = response.json()
        self.logger.info(f"Received response from {url} - Status: {response.status_code}")
        self.logger.debug(f"Response data keys: {list(data.keys())}")
        return data

    # --- Incremental sync support (cursor field) ---
    def get_default_cursor_field(self) -> Optional[str]:
        """Default cursor field for Gmail incremental sync.

        Gmail uses historyId for incremental changes. We'll store it under a named cursor field.
        """
        return "history_id"

    def validate_cursor_field(self, cursor_field: str) -> None:
        """Validate the cursor field for Gmail incremental sync."""
        valid_field = self.get_default_cursor_field()
        if cursor_field != valid_field:
            raise ValueError(
                f"Invalid cursor field '{cursor_field}' for Gmail. Use '{valid_field}'."
            )

    def _get_cursor_data(self) -> Dict[str, Any]:
        if self.cursor:
            return self.cursor.cursor_data or {}
        return {}

    def _update_cursor_data(self, new_history_id: str) -> None:
        if not self.cursor:
            return
        cursor_field = self.get_effective_cursor_field() or self.get_default_cursor_field()
        if not cursor_field:
            return
        if not self.cursor.cursor_data:
            self.cursor.cursor_data = {}
        self.cursor.cursor_data[cursor_field] = new_history_id

    async def _generate_thread_entities(
        self, client: httpx.AsyncClient, processed_message_ids: set
    ) -> AsyncGenerator[ChunkEntity, None]:
        """Generate GmailThreadEntity objects and associated message entities."""
        self.logger.info("Starting thread entity generation")
        base_url = "https://gmail.googleapis.com/gmail/v1/users/me/threads"
        params = {"maxResults": 100}

        page_count = 0
        thread_count = 0

        while True:
            page_count += 1
            self.logger.info(f"Fetching thread list page #{page_count} with params: {params}")
            data = await self._get_with_auth(client, base_url, params=params)
            threads = data.get("threads", [])
            self.logger.info(f"Found {len(threads)} threads on page {page_count}")

            for thread_idx, thread_info in enumerate(threads):
                thread_count += 1
                thread_id = thread_info["id"]
                self.logger.info(
                    f"Processing thread #{thread_idx + 1}/{len(threads)} (ID: {thread_id})"
                )

                # Fetch full thread detail
                detail_url = f"{base_url}/{thread_id}"
                self.logger.info(f"Fetching full thread details from: {detail_url}")
                thread_data = await self._get_with_auth(client, detail_url)

                # Collect thread information
                snippet = thread_data.get("snippet", "")
                history_id = thread_data.get("historyId")
                message_list = thread_data.get("messages", [])

                self.logger.info(f"Thread {thread_id} contains {len(message_list)} messages")
                self.logger.debug(f"Thread snippet: {snippet[:50]}...")
                self.logger.debug(f"Thread history ID: {history_id}")

                # Calculate message count
                message_count = len(message_list)

                # Find last message date
                last_message_date = None
                if message_list:
                    self.logger.debug("Sorting messages by date to find most recent")
                    sorted_msgs = sorted(
                        message_list, key=lambda m: int(m.get("internalDate", 0)), reverse=True
                    )
                    last_message_date_ms = sorted_msgs[0].get("internalDate")
                    if last_message_date_ms:
                        last_message_date = datetime.utcfromtimestamp(
                            int(last_message_date_ms) / 1000
                        )
                        self.logger.debug(f"Last message date: {last_message_date}")

                # Get label IDs from first message if available
                label_ids = []
                if message_list:
                    label_ids = message_list[0].get("labelIds", [])
                    self.logger.debug(f"Thread labels: {label_ids}")

                # Create thread entity
                self.logger.info(f"Creating thread entity for thread ID: {thread_id}")
                thread_entity = GmailThreadEntity(
                    entity_id=f"thread_{thread_id}",  # Prefix to ensure uniqueness
                    breadcrumbs=[],  # Thread is top-level
                    snippet=snippet,
                    history_id=history_id,
                    message_count=message_count,
                    label_ids=label_ids,
                    last_message_date=last_message_date,
                )
                self.logger.debug(f"Thread entity created: {thread_entity.dict()}")
                yield thread_entity
                self.logger.info(f"Thread entity yielded: {thread_id}")

                # Create thread breadcrumb for messages
                thread_breadcrumb = Breadcrumb(
                    entity_id=f"thread_{thread_id}",  # Match the thread entity's ID
                    name=snippet[:50] + "..." if len(snippet) > 50 else snippet,
                    type="thread",
                )
                self.logger.debug(f"Created thread breadcrumb: {thread_breadcrumb}")

                # Process each message in the thread
                self.logger.info(f"Processing {len(message_list)} messages in thread {thread_id}")
                for msg_idx, message_data in enumerate(message_list):
                    msg_id = message_data.get("id", "unknown")

                    # Skip if we've already processed this message in another thread
                    if msg_id in processed_message_ids:
                        self.logger.info(
                            f"Skipping message {msg_id} in thread {thread_id} - already processed"
                        )
                        continue

                    msg_info = (
                        f"Processing message #{msg_idx + 1}/{len(message_list)} "
                        f"(ID: {msg_id}) in thread {thread_id}"
                    )
                    self.logger.info(msg_info)

                    # Mark this message as processed
                    processed_message_ids.add(msg_id)

                    msg_entity_count = 0
                    async for entity in self._process_message(
                        client, message_data, thread_id, thread_breadcrumb
                    ):
                        msg_entity_count += 1
                        entity_type = type(entity).__name__
                        self.logger.info(f"Yielding {entity_type} entity from message {msg_id}")
                        yield entity

                    self.logger.info(f"Yielded {msg_entity_count} entities for message {msg_id}")

            # Handle pagination
            next_page_token = data.get("nextPageToken")
            if not next_page_token:
                msg = (
                    f"No more pages to fetch. Processed {thread_count} threads "
                    f"in {page_count} pages."
                )
                self.logger.info(msg)
                break

            self.logger.info(f"Found next page token: {next_page_token[:10]}...")
            params["pageToken"] = next_page_token

    async def _process_message(  # noqa: C901
        self,
        client: httpx.AsyncClient,
        message_data: Dict,
        thread_id: str,
        thread_breadcrumb: Breadcrumb,
    ) -> AsyncGenerator[ChunkEntity, None]:
        """Process a message and its attachments."""
        # Get detailed message data if needed
        message_id = message_data["id"]
        self.logger.info(f"Processing message ID: {message_id} in thread: {thread_id}")

        if "payload" not in message_data:
            self.logger.info(
                f"Payload not in message data, fetching full message details for {message_id}"
            )
            message_url = f"https://gmail.googleapis.com/gmail/v1/users/me/messages/{message_id}"
            message_data = await self._get_with_auth(client, message_url)
            self.logger.debug(f"Fetched full message data with keys: {list(message_data.keys())}")
        else:
            self.logger.debug("Message already contains payload data")

        # Extract message fields
        self.logger.info(f"Extracting fields for message {message_id}")
        internal_date_ms = message_data.get("internalDate")
        internal_date = None
        if internal_date_ms:
            internal_date = datetime.utcfromtimestamp(int(internal_date_ms) / 1000)
            self.logger.debug(f"Internal date: {internal_date}")

        payload = message_data.get("payload", {})
        self.logger.debug(f"Message payload has keys: {list(payload.keys())}")
        headers = payload.get("headers", [])
        self.logger.debug(f"Found {len(headers)} headers in message")

        # Parse headers
        self.logger.info(f"Parsing headers for message {message_id}")
        subject = None
        sender = None
        to_list = []
        cc_list = []
        bcc_list = []
        date = None

        for header in headers:
            name = header.get("name", "").lower()
            value = header.get("value", "")
            if name == "subject":
                subject = value
                self.logger.debug(f"Subject: {subject}")
            elif name == "from":
                sender = value
                self.logger.debug(f"From: {sender}")
            elif name == "to":
                to_list = [addr.strip() for addr in value.split(",")]
                self.logger.debug(f"To: {to_list}")
            elif name == "cc":
                cc_list = [addr.strip() for addr in value.split(",")]
                self.logger.debug(f"CC: {cc_list}")
            elif name == "bcc":
                bcc_list = [addr.strip() for addr in value.split(",")]
                self.logger.debug(f"BCC: {bcc_list}")
            elif name == "date":
                try:
                    from email.utils import parsedate_to_datetime

                    date = parsedate_to_datetime(value)
                    self.logger.debug(f"Date: {date}")
                except (TypeError, ValueError):
                    self.logger.warning(f"Failed to parse date header: {value}")

        # Extract message body
        self.logger.info(f"Extracting body content for message {message_id}")
        body_plain, body_html = self._extract_body_content(payload)
        self.logger.debug(f"Found body_plain: {bool(body_plain)}, body_html: {bool(body_html)}")
        if body_plain:
            self.logger.debug(f"Plain text body (first 100 chars): {body_plain[:100]}...")
        if body_html:
            self.logger.debug(f"HTML body (first 100 chars): {body_html[:100]}...")

        # Create message entity
        self.logger.info(f"Creating message entity for message {message_id}")
        message_entity = GmailMessageEntity(
            entity_id=f"msg_{message_id}",  # Prefix to ensure uniqueness
            breadcrumbs=[thread_breadcrumb],
            thread_id=thread_id,
            subject=subject,
            sender=sender,
            to=to_list,
            cc=cc_list,
            bcc=bcc_list,
            date=date,
            snippet=message_data.get("snippet"),
            body_plain=body_plain,
            body_html=body_html,
            label_ids=message_data.get("labelIds", []),
            internal_date=internal_date,
            size_estimate=message_data.get("sizeEstimate"),
        )
        self.logger.debug(f"Message entity created with ID: {message_entity.entity_id}")
        yield message_entity
        self.logger.info(f"Message entity yielded for {message_id}")

        # Create message breadcrumb for attachments
        message_breadcrumb = Breadcrumb(
            entity_id=f"msg_{message_id}",  # Match the message entity's ID
            name=subject or f"Message {message_id}",
            type="message",
        )
        self.logger.debug(f"Created message breadcrumb: {message_breadcrumb}")

        # Process attachments
        self.logger.info(f"Looking for attachments in message {message_id}")
        attachment_count = 0
        async for attachment_entity in self._process_attachments(
            client, payload, message_id, thread_id, [thread_breadcrumb, message_breadcrumb]
        ):
            attachment_count += 1
            self.logger.info(f"Yielding attachment #{attachment_count} from message {message_id}")
            yield attachment_entity

        self.logger.info(f"Processed {attachment_count} attachments for message {message_id}")

    def _extract_body_content(self, payload: Dict) -> tuple:  # noqa: C901
        """Extract plain text and HTML body content from message payload."""
        self.logger.info("Extracting body content from message payload")
        body_plain = None
        body_html = None

        # Function to recursively extract body parts
        def extract_from_parts(parts, depth=0):
            indent = "  " * depth
            self.logger.debug(f"{indent}Extracting body from {len(parts)} parts at depth {depth}")
            p_txt, p_html = None, None

            for i, part in enumerate(parts):
                mime_type = part.get("mimeType", "")
                self.logger.debug(f"{indent}Part {i + 1}/{len(parts)}: mime_type={mime_type}")
                body = part.get("body", {})

                # Check if part has data
                if body.get("data"):
                    data = body.get("data")
                    self.logger.debug(
                        f"{indent}Found data in part {i + 1} with mime_type {mime_type}"
                    )
                    try:
                        decoded = base64.urlsafe_b64decode(data).decode("utf-8", errors="ignore")
                        self.logger.debug(f"{indent}Decoded {len(decoded)} characters")

                        if mime_type == "text/plain" and not p_txt:
                            self.logger.debug(
                                f"{indent}Found plain text content ({len(decoded)} chars)"
                            )
                            p_txt = decoded
                        elif mime_type == "text/html" and not p_html:
                            self.logger.debug(f"{indent}Found HTML content ({len(decoded)} chars)")
                            p_html = decoded
                    except Exception as e:
                        self.logger.error(f"{indent}Error decoding body content: {str(e)}")

                # Check if part has sub-parts
                elif part.get("parts"):
                    sub_parts = part.get("parts", [])
                    self.logger.debug(f"{indent}Part has {len(sub_parts)} sub-parts, recursing...")
                    sub_txt, sub_html = extract_from_parts(sub_parts, depth + 1)
                    if not p_txt:
                        p_txt = sub_txt
                    if not p_html:
                        p_html = sub_html

            log_msg = (
                f"{indent}Extraction at depth {depth} complete: "
                f"found_text={bool(p_txt)}, found_html={bool(p_html)}"
            )
            self.logger.debug(log_msg)
            return p_txt, p_html

        # Handle multipart messages
        if payload.get("parts"):
            parts = payload.get("parts", [])
            self.logger.info(f"Processing multipart message with {len(parts)} parts")
            body_plain, body_html = extract_from_parts(parts)
        # Handle single part messages
        else:
            mime_type = payload.get("mimeType", "")
            self.logger.info(f"Processing single part message with mime_type: {mime_type}")

            body = payload.get("body", {})
            if body.get("data"):
                data = body.get("data")
                self.logger.debug(f"Found body data of length: {len(data) if data else 0}")
                try:
                    decoded = base64.urlsafe_b64decode(data).decode("utf-8", errors="ignore")
                    self.logger.debug(f"Decoded {len(decoded)} characters")

                    if mime_type == "text/plain":
                        self.logger.debug("Found plain text content in single part")
                        body_plain = decoded
                    elif mime_type == "text/html":
                        self.logger.debug("Found HTML content in single part")
                        body_html = decoded
                except Exception as e:
                    self.logger.error(f"Error decoding single part body: {str(e)}")

        self.logger.info(
            f"Body extraction complete: found_text={bool(body_plain)}, found_html={bool(body_html)}"
        )
        return body_plain, body_html

    async def _process_attachments(  # noqa: C901
        self,
        client: httpx.AsyncClient,
        payload: Dict,
        message_id: str,
        thread_id: str,
        breadcrumbs: List[Breadcrumb],
    ) -> AsyncGenerator[GmailAttachmentEntity, None]:
        """Process message attachments using the standard file processing pipeline."""
        self.logger.info(f"Processing attachments for message {message_id}")

        # Function to recursively find attachments
        async def find_attachments(part, depth=0):
            indent = "  " * depth
            mime_type = part.get("mimeType", "")
            filename = part.get("filename", "")
            part_id = part.get("partId", "unknown")

            part_info = (
                f"{indent}Checking part {part_id} at depth {depth}: "
                f"mime_type={mime_type}, filename={filename}"
            )
            self.logger.debug(part_info)
            body = part.get("body", {})

            # If part has filename and is not an inline image or text part, treat as attachment
            if (
                filename
                and mime_type not in ("text/plain", "text/html")
                and not (mime_type.startswith("image/") and not filename)
            ):
                attachment_id = body.get("attachmentId")
                attachment_info = (
                    f"{indent}Found potential attachment: {filename} ({mime_type}), "
                    f"attachment_id: {attachment_id}"
                )
                self.logger.info(attachment_info)

                # Skip if no attachment ID (might be inline content)
                if not attachment_id:
                    self.logger.debug(f"{indent}Skipping part with filename but no attachment ID")
                    return

                # Get full attachment data
                self.logger.info(
                    f"{indent}Fetching attachment data for attachment_id: {attachment_id}"
                )
                attachment_url = (
                    f"https://gmail.googleapis.com/gmail/v1/users/me/messages/"
                    f"{message_id}/attachments/{attachment_id}"
                )
                try:
                    attachment_data = await self._get_with_auth(client, attachment_url)
                    keys_info = (
                        f"{indent}Attachment data received with keys: "
                        f"{list(attachment_data.keys())}"
                    )
                    self.logger.debug(keys_info)
                    size = attachment_data.get("size", 0)
                    self.logger.info(f"{indent}Attachment size: {size} bytes")

                    # Create a dummy download URL (required by FileEntity)
                    # We'll actually use the content directly, but this satisfies the schema
                    dummy_download_url = f"gmail://attachment/{message_id}/{attachment_id}"

                    # Create file entity
                    # Prefix to ensure uniqueness
                    file_entity = GmailAttachmentEntity(
                        entity_id=f"attach_{message_id}_{attachment_id}",
                        breadcrumbs=breadcrumbs,
                        file_id=attachment_id,
                        name=filename,
                        mime_type=mime_type,
                        size=size,
                        total_size=size,
                        download_url=dummy_download_url,  # Required by FileEntity
                        message_id=message_id,
                        attachment_id=attachment_id,
                        thread_id=thread_id,
                    )

                    # Get base64 data
                    base64_data = attachment_data.get("data", "")
                    if not base64_data:
                        self.logger.warning(f"{indent}No data found for attachment {filename}")
                        return

                    # Decode the base64 data
                    binary_data = base64.urlsafe_b64decode(base64_data)

                    # Create a memory stream from the decoded data
                    async def content_stream():
                        yield binary_data

                    # Process using the BaseSource method (now abstracted)
                    self.logger.info(
                        f"{indent}Processing file entity for {filename} with direct content stream"
                    )
                    processed_entity = await self.process_file_entity_with_content(
                        file_entity=file_entity,
                        content_stream=content_stream(),
                        metadata={"source": "gmail", "message_id": message_id},
                    )

                    if processed_entity:
                        self.logger.info(f"{indent}Yielding processed attachment: {filename}")
                        yield processed_entity
                    else:
                        self.logger.warning(f"{indent}Processing failed for attachment: {filename}")

                except Exception as e:
                    self.logger.error(
                        f"{indent}Error processing attachment {attachment_id}: {str(e)}"
                    )

            # Recursively process parts for multipart messages
            if part.get("parts"):
                sub_parts = part.get("parts", [])
                self.logger.debug(f"{indent}Part has {len(sub_parts)} sub-parts, recursing...")
                for sub_part in sub_parts:
                    async for attachment in find_attachments(sub_part, depth + 1):
                        yield attachment

        # Start processing from the top-level payload
        self.logger.info(
            f"Starting attachment search from top-level payload for message {message_id}"
        )
        attachment_count = 0
        async for attachment in find_attachments(payload):
            attachment_count += 1
            yield attachment

        completion_msg = (
            f"Attachment processing complete for message {message_id}: "
            f"found {attachment_count} attachments"
        )
        self.logger.info(completion_msg)

    def _safe_filename(self, filename: str) -> str:
        """Create a safe version of a filename."""
        # Replace potentially problematic characters
        safe_name = "".join(c for c in filename if c.isalnum() or c in "._- ")
        return safe_name.strip()

    async def generate_entities(self) -> AsyncGenerator[ChunkEntity, None]:
        """Generate Gmail entities with incremental History API support."""
        try:
            async with httpx.AsyncClient() as client:
                cursor_field, last_history_id = await self._resolve_cursor_and_token()
                if last_history_id:
                    async for e in self._run_incremental_sync(client, last_history_id):
                        yield e
                else:
                    async for e in self._run_full_sync(client):
                        yield e
        except Exception as e:
            self.logger.error(f"Error in entity generation: {str(e)}", exc_info=True)
            raise

    async def _resolve_cursor_and_token(self) -> tuple[Optional[str], Optional[str]]:
        cursor_field = self.get_effective_cursor_field() or self.get_default_cursor_field()
        if cursor_field and cursor_field != self.get_default_cursor_field():
            self.validate_cursor_field(cursor_field)
        cursor_data = self._get_cursor_data()
        last_history_id = cursor_data.get(cursor_field) if cursor_field else None
        return cursor_field, last_history_id

    async def _run_incremental_sync(
        self, client: httpx.AsyncClient, start_history_id: str
    ) -> AsyncGenerator[ChunkEntity, None]:
        """Run Gmail incremental sync using users.history.list pages."""
        base_url = "https://gmail.googleapis.com/gmail/v1/users/me/history"
        params: Dict[str, Any] = {
            "startHistoryId": start_history_id,
            "maxResults": 500,
        }
        latest_history_id: Optional[str] = None

        while True:
            data = await self._get_with_auth(client, base_url, params=params)
            async for deletion in self._yield_history_deletions(data):
                yield deletion
            async for addition in self._yield_history_additions(client, data):
                yield addition

            latest_history_id = data.get("historyId") or latest_history_id

            next_token = data.get("nextPageToken")
            if next_token:
                params["pageToken"] = next_token
            else:
                break

        if latest_history_id:
            self._update_cursor_data(str(latest_history_id))
            self.logger.info("Updated Gmail cursor with latest historyId for next run")

    async def _yield_history_deletions(
        self, data: Dict[str, Any]
    ) -> AsyncGenerator[ChunkEntity, None]:
        """Yield deletion entities from a history page."""
        for h in data.get("history", []) or []:
            for deleted in h.get("messagesDeleted", []) or []:
                msg = deleted.get("message") or {}
                msg_id = msg.get("id")
                thread_id = msg.get("threadId")
                if not msg_id:
                    continue
                yield GmailMessageDeletionEntity(
                    entity_id=f"msg_{msg_id}",
                    message_id=msg_id,
                    thread_id=thread_id,
                    deletion_status="removed",
                )

    async def _yield_history_additions(
        self, client: httpx.AsyncClient, data: Dict[str, Any]
    ) -> AsyncGenerator[ChunkEntity, None]:
        """Yield entities for added/changed messages from a history page."""
        for h in data.get("history", []) or []:
            for added in h.get("messagesAdded", []) or []:
                msg = added.get("message") or {}
                msg_id = msg.get("id")
                if not msg_id:
                    continue
                try:
                    detail_url = f"https://gmail.googleapis.com/gmail/v1/users/me/messages/{msg_id}"
                    message_data = await self._get_with_auth(client, detail_url)

                    thread_id = message_data.get("threadId", "unknown")
                    thread_breadcrumb = Breadcrumb(
                        entity_id=f"thread_{thread_id}",
                        name=f"Thread {thread_id}",
                        type="thread",
                    )
                    async for entity in self._process_message(
                        client, message_data, thread_id, thread_breadcrumb
                    ):
                        yield entity
                except Exception as e:
                    self.logger.error(f"Failed to fetch/process message {msg_id}: {e}")
                    continue

    async def _run_full_sync(self, client: httpx.AsyncClient) -> AsyncGenerator[ChunkEntity, None]:
        """Run initial full sync and store a starting historyId."""
        processed_message_ids = set()
        async for entity in self._generate_thread_entities(client, processed_message_ids):
            yield entity

        # Capture a starting historyId
        try:
            url = "https://gmail.googleapis.com/gmail/v1/users/me/messages"
            latest_list = await self._get_with_auth(client, url, params={"maxResults": 1})
            msgs = latest_list.get("messages", [])
            if msgs:
                detail = await self._get_with_auth(
                    client,
                    f"https://gmail.googleapis.com/gmail/v1/users/me/messages/{msgs[0]['id']}",
                )
                history_id = detail.get("historyId")
                if history_id:
                    self._update_cursor_data(str(history_id))
                    self.logger.info(
                        "Stored Gmail historyId after full sync for next incremental run"
                    )
        except Exception as e:
<<<<<<< HEAD
            self.logger.error(f"Failed to capture starting Gmail historyId: {e}")
=======
            self.logger.error(f"Error in entity generation: {str(e)}", exc_info=True)
            raise
        finally:
            self.logger.info(
                f"===== GMAIL ENTITY GENERATION COMPLETE: {entity_count} entities ====="
            )

    async def validate(self) -> bool:
        """Verify Gmail OAuth2 token by pinging the users.getProfile endpoint."""
        return await self._validate_oauth2(
            ping_url="https://gmail.googleapis.com/gmail/v1/users/me/profile",
            headers={"Accept": "application/json"},
            timeout=10.0,
        )
>>>>>>> 20f55df3
<|MERGE_RESOLUTION|>--- conflicted
+++ resolved
@@ -724,15 +724,7 @@
                         "Stored Gmail historyId after full sync for next incremental run"
                     )
         except Exception as e:
-<<<<<<< HEAD
             self.logger.error(f"Failed to capture starting Gmail historyId: {e}")
-=======
-            self.logger.error(f"Error in entity generation: {str(e)}", exc_info=True)
-            raise
-        finally:
-            self.logger.info(
-                f"===== GMAIL ENTITY GENERATION COMPLETE: {entity_count} entities ====="
-            )
 
     async def validate(self) -> bool:
         """Verify Gmail OAuth2 token by pinging the users.getProfile endpoint."""
@@ -740,5 +732,4 @@
             ping_url="https://gmail.googleapis.com/gmail/v1/users/me/profile",
             headers={"Accept": "application/json"},
             timeout=10.0,
-        )
->>>>>>> 20f55df3
+        )