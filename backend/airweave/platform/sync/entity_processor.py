--- conflicted
+++ resolved
@@ -3,11 +3,8 @@
 import asyncio
 from typing import Dict, List, Optional, Set, Tuple
 
-<<<<<<< HEAD
-=======
 from fastembed import SparseTextEmbedding
 
->>>>>>> b26d1b80
 from airweave import crud, models, schemas
 from airweave.core.exceptions import NotFoundException
 from airweave.core.shared_models import ActionType
@@ -700,10 +697,7 @@
         self,
         parent_entity: BaseEntity,
         processed_entities: List[BaseEntity],
-<<<<<<< HEAD
         db_entity: Optional[models.Entity],
-=======
->>>>>>> b26d1b80
         sync_context: SyncContext,
     ) -> None:
         """Handle INSERT action."""
@@ -891,7 +885,6 @@
             f"✅ UPDATE_COMPLETE [{entity_context}] Update complete in {total_elapsed:.3f}s"
         )
 
-<<<<<<< HEAD
     async def _handle_delete(
         self,
         parent_entity: BaseEntity,
@@ -952,7 +945,7 @@
         sync_context.logger.info(
             f"✅ DELETE_COMPLETE [{entity_context}] Delete complete in {total_elapsed:.3f}s"
         )
-=======
+
     async def cleanup_orphaned_entities(self, sync_context: SyncContext) -> None:
         """Clean up orphaned entities that exist in the database."""
         sync_context.logger.info("🧹 Starting cleanup of orphaned entities")
@@ -1009,5 +1002,4 @@
 
         except Exception as e:
             sync_context.logger.error(f"💥 Cleanup failed: {str(e)}", exc_info=True)
-            raise e
->>>>>>> b26d1b80
+            raise e