--- conflicted
+++ resolved
@@ -34,18 +34,6 @@
 
         {/* Protected routes */}
         <Route element={<AuthGuard><DashboardLayout /></AuthGuard>}>
-<<<<<<< HEAD
-          <Route path="/" element={<Dashboard />} />
-          <Route path="/collections" element={<CollectionsView />} />
-          <Route path="/collections/:readable_id" element={<CollectionDetailView />} />
-          <Route path="/api-keys" />
-          <Route path="/chat" element={<Chat />} />
-          <Route path="/chat/:id" element={<Chat />} />
-          <Route path="/white-label" element={<WhiteLabel />} />
-          <Route path="/white-label/create" element={<CreateWhiteLabel />} />
-          <Route path="/white-label/:id" element={<WhiteLabelDetail />} />
-          <Route path="/white-label/:id/edit" element={<CreateWhiteLabel />} />
-=======
           <Route path={protectedPaths.dashboard} element={<Dashboard />} />
           <Route path={protectedPaths.collections} element={<CollectionsView />} />
           <Route path={protectedPaths.collectionDetail} element={<CollectionDetailView />} />
@@ -54,7 +42,6 @@
           <Route path={protectedPaths.chatDetail} element={<Chat />} />
           <Route path={protectedPaths.whiteLabel} element={<WhiteLabel />} />
           <Route path={protectedPaths.whiteLabelTab} element={<WhiteLabel />} />
->>>>>>> 70345a7a
         </Route>
         <Route path="*" element={<NotFound />} />
       </Routes>
