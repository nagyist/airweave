"""Search service for vector database integrations."""

import json
import logging

from openai import AsyncOpenAI
from sqlalchemy.ext.asyncio import AsyncSession

from airweave import crud, schemas
from airweave.core.config import settings
from airweave.core.exceptions import NotFoundException
<<<<<<< HEAD
from airweave.platform.destinations._base import BaseDestination
from airweave.platform.embedding_models._base import BaseEmbeddingModel
=======
from airweave.core.logging import ContextualLogger
>>>>>>> 4781a9d6
from airweave.platform.embedding_models.local_text2vec import LocalText2Vec
from airweave.platform.embedding_models.openai_text2vec import OpenAIText2Vec
from airweave.platform.locator import resource_locator
from airweave.schemas.auth import AuthContext
from airweave.schemas.search import QueryExpansionStrategy, ResponseType, SearchStatus


class SearchService:
    """Service for handling vector database searches."""

    # OpenAI configuration constants
    DEFAULT_MODEL = "gpt-4o"
    DEFAULT_MODEL_SETTINGS = {
        "temperature": 0.7,
        "max_tokens": 1000,
        "top_p": 1,
        "frequency_penalty": 0,
        "presence_penalty": 0,
    }

    CONTEXT_PROMPT = """You are an AI assistant with access to a knowledge base.
    Use the following relevant context to help answer the user's question.
    Always format your responses in proper markdown, including:
    - Using proper headers (# ## ###)
    - Formatting code blocks with ```language
    - Using tables with | header | header |
    - Using bullet points and numbered lists
    - Using **bold** and *italic* where appropriate

    Here's the context:
    {context}

    Remember to:
    1. Be helpful, clear, and accurate
    2. Maintain a professional tone
    3. Format ALL responses in proper markdown
    4. Use tables when presenting structured data
    5. Use code blocks with proper language tags"""

    def __init__(self):
        """Initialize the search service with OpenAI client."""
        if not settings.OPENAI_API_KEY:
            logger = logging.getLogger(__name__)
            logger.warning("OPENAI_API_KEY is not set in environment variables")
            self.openai_client = None
        else:
            self.openai_client = AsyncOpenAI(
                api_key=settings.OPENAI_API_KEY,
            )

    def _clean_search_results(self, results: list[dict], for_display: bool = True) -> list[dict]:
        """Clean search results by removing large fields and optionally truncating content.

        Args:
            results: Raw search results from vector database
            for_display: If True, truncate large text fields for frontend display.
                        If False, only remove truly unnecessary fields (vectors, download_urls)

        Returns:
            Cleaned search results
        """
        cleaned_results = []

        for result in results:
            if not isinstance(result, dict):
                cleaned_results.append(result)
                continue

            cleaned_result = result.copy()

            if "payload" in cleaned_result and isinstance(cleaned_result["payload"], dict):
                payload = cleaned_result["payload"].copy()

                # Always remove these fields - they're too large or unnecessary
                fields_to_always_remove = [
                    "vector",
                    "download_url",
                    "local_path",
                    "file_uuid",
                    "checksum",
                ]
                for field in fields_to_always_remove:
                    payload.pop(field, None)

                if for_display:
                    # Handle nested JSON strings - parse them for better display
                    json_fields = ["metadata", "sync_metadata", "auth_fields", "config_fields"]
                    for field in json_fields:
                        if field in payload and isinstance(payload[field], str):
                            try:
                                # Try to parse JSON string to object for better display
                                payload[field] = json.loads(payload[field])
                            except json.JSONDecodeError:
                                # If it's not valid JSON, keep as is (no truncation)
                                pass

                cleaned_result["payload"] = payload

            cleaned_results.append(cleaned_result)

        return cleaned_results

    def _merge_search_results(self, all_results: list[dict], max_results: int = 15) -> list[dict]:
        """Merge and deduplicate search results from multiple query expansions.

        Deduplicates by document ID, keeping the highest score for each unique document.
        Results are re-sorted by score in descending order.

        Args:
            all_results (list[dict]): Combined results from multiple search queries
            max_results (int): Maximum number of results to return

        Returns:
            list[dict]: Deduplicated and sorted results
        """
        if not all_results:
            return []

        best_results = {}

        for result in all_results:
            doc_id = None
            if isinstance(result, dict):
                doc_id = result.get("id") or result.get("_id")
                if not doc_id and "payload" in result:
                    payload = result.get("payload", {})
                    doc_id = payload.get("entity_id") or payload.get("id") or payload.get("_id")

            if doc_id:
                # Get current score
                score = result.get("score", 0)

                # Keep result with highest score
                if doc_id not in best_results or score > best_results[doc_id].get("score", 0):
                    best_results[doc_id] = result
            else:
                # If we can't find an ID, include the result anyway
                # Use a unique key based on result position
                unique_key = f"no_id_{len(best_results)}_{id(result)}"
                best_results[unique_key] = result

        # Convert back to list and sort by score
        merged = list(best_results.values())
        merged.sort(key=lambda x: x.get("score", 0), reverse=True)

        # Optionally limit results to maintain performance
        if len(merged) > max_results:
            merged = merged[:max_results]

        logger.info(f"Merged {len(all_results)} results into {len(merged)} unique documents")

        return merged

    async def search(
        self,
        db: AsyncSession,
        query: str,
        readable_id: str,
        auth_context: AuthContext,
<<<<<<< HEAD
        expansion_strategy: QueryExpansionStrategy | None = None,
=======
        logger: ContextualLogger,
>>>>>>> 4781a9d6
    ) -> list[dict]:
        """Search across vector database using existing connections.

        Args:
            db (AsyncSession): Database session
            query (str): Search query text
            readable_id (str): Readable ID of the collection to search within
            auth_context (AuthContext): Authentication context
<<<<<<< HEAD
            expansion_strategy (ExpansionStrategy | None): Query expansion strategy.
                If None, no expansion is performed.
=======
            logger (ContextualLogger): Logger instance
>>>>>>> 4781a9d6

        Returns:
            list[dict]: List of cleaned search results

        Raises:
            NotFoundException: If sync or connections not found
        """
        try:
<<<<<<< HEAD
            # Get collection and validate
            collection = await self._get_collection(db, readable_id, auth_context)
=======
            collection = await crud.collection.get_by_readable_id(db, readable_id, auth_context)
            if not collection:
                raise NotFoundException("Collection not found")

            # Get the destination model
            destination_model = await crud.destination.get_by_short_name(db, "qdrant_native")
            if not destination_model:
                raise NotFoundException("Destination not found")

            # Initialize destination class
            destination_class = resource_locator.get_destination(destination_model)

            # Use OpenAI embeddings if API key is available
            if settings.OPENAI_API_KEY:
                logger.info(
                    "Using OpenAI embedding model for search in "
                    f"collection {readable_id} {collection.id}"
                )
                embedding_model = OpenAIText2Vec(api_key=settings.OPENAI_API_KEY, logger=logger)
            else:
                logger.info(
                    "Using local embedding model for search in "
                    f"collection {readable_id} {collection.id}"
                )
                embedding_model = LocalText2Vec()
>>>>>>> 4781a9d6

            # Get destination for vector search
            destination_class = await self._get_destination_class(db)
            destination = await destination_class.create(collection_id=collection.id)

            # Get appropriate embedding model
            embedding_model = self._get_embedding_model(readable_id, collection.id)

            # Perform search based on query expansion strategy
            if expansion_strategy and expansion_strategy != QueryExpansionStrategy.NO_EXPANSION:
                search_results = await self._search_with_expansion(
                    query, expansion_strategy, embedding_model, destination
                )
            else:
                search_results = await self._search_single_query(
                    query, embedding_model, destination
                )

            # Clean and return results
            return self._clean_search_results(search_results, for_display=True)

        except NotFoundException:
            # Re-raise NotFoundExceptions as-is
            raise
        except ConnectionError as e:
            logger.error(f"Vector database connection error: {str(e)}")
            raise ConnectionError(f"Unable to connect to vector database: {str(e)}") from e
        except Exception as e:
            logger.error(f"Search error: {str(e)}", exc_info=True)
            # Add more context to the error
            if "connection" in str(e).lower():
                raise ConnectionError(f"Vector database connection failed: {str(e)}") from e
            raise

    async def _get_collection(
        self, db: AsyncSession, readable_id: str, auth_context: AuthContext
    ) -> schemas.Collection:
        """Get collection by readable ID and validate it exists."""
        collection = await crud.collection.get_by_readable_id(db, readable_id, auth_context)
        if not collection:
            raise NotFoundException("Collection not found")
        return collection

    async def _get_destination_class(self, db: AsyncSession):
        """Get the destination class for vector database operations."""
        destination_model = await crud.destination.get_by_short_name(db, "qdrant_native")
        if not destination_model:
            raise NotFoundException("Destination not found")
        return resource_locator.get_destination(destination_model)

    def _get_embedding_model(self, readable_id: str, collection_id: str) -> BaseEmbeddingModel:
        """Get the appropriate embedding model based on configuration."""
        if settings.OPENAI_API_KEY:
            logger.info(
                f"Using OpenAI embedding model for search in collection {readable_id} {collection_id}"
            )
            return OpenAIText2Vec(api_key=settings.OPENAI_API_KEY)
        else:
            logger.info(
                f"Using local embedding model for search in collection {readable_id} {collection_id}"
            )
            return LocalText2Vec()

    async def _search_with_expansion(
        self,
        query: str,
        expansion_strategy: QueryExpansionStrategy,
        embedding_model: BaseEmbeddingModel,
        destination: BaseDestination,
    ) -> list[dict]:
        """Perform search with query expansion."""
        from airweave.core.query_preprocessor import query_preprocessor

        # Expand the query
        expanded_queries = await query_preprocessor.expand(query, strategy=expansion_strategy)
        logger.info(
            f"Expanded query '{query}' to {len(expanded_queries)} variants "
            f"using {expansion_strategy.value} strategy"
        )

        # Embed all expanded queries
        vectors = await embedding_model.embed_many(expanded_queries)

        # Search with each vector and collect results
        all_results = []
        for i, vector in enumerate(vectors):
            results = await destination.search(vector)
            # Tag results with which query variant found them (optional metadata)
            for result in results:
                result["_query_variant"] = expanded_queries[i]
            all_results.extend(results)

        # Merge and deduplicate results
        return self._merge_search_results(all_results)

    async def _search_single_query(
        self,
        query: str,
        embedding_model: BaseEmbeddingModel,
        destination: BaseDestination,
    ) -> list[dict]:
        """Perform search with a single query (no expansion)."""
        vector = await embedding_model.embed(query)
        return await destination.search(vector)

    async def search_with_completion(
        self,
        db: AsyncSession,
        query: str,
        readable_id: str,
        auth_context: AuthContext,
        logger: ContextualLogger,
        response_type: ResponseType = ResponseType.RAW,
        expansion_strategy: QueryExpansionStrategy | None = None,
    ) -> schemas.SearchResponse:
        """Search and optionally generate AI completion for results.

        Args:
            db: The database session
            query: The search query text
            readable_id: Readable ID of the collection to search in
            auth_context: Authentication context
            logger: Logger instance
            response_type: Type of response (raw results or AI completion)
            expansion_strategy: Query expansion strategy enum value. If None, no expansion.

        Returns:
            dict: A dictionary containing search results or AI completion
        """
        results = await self.search(
            db=db,
            query=query,
            readable_id=readable_id,
            auth_context=auth_context,
<<<<<<< HEAD
            expansion_strategy=expansion_strategy,
=======
            logger=logger,
>>>>>>> 4781a9d6
        )

        if response_type == ResponseType.RAW:
            return schemas.SearchResponse(
                results=results, response_type=response_type, status=SearchStatus.SUCCESS
            )

        # Check for no results or low-quality results
        quality_response = self._check_result_quality(results)
        if quality_response:
            return quality_response

        # For completion generation, we need full content (not truncated)
        # So fetch results again but with less aggressive cleaning
        raw_results = await self._get_raw_search_results(
            db=db,
            query=query,
            readable_id=readable_id,
            auth_context=auth_context,
<<<<<<< HEAD
            expansion_strategy=expansion_strategy,
=======
            logger=logger,
>>>>>>> 4781a9d6
        )
        context_results = self._clean_search_results(raw_results, for_display=False)

        # Process results and generate completion
        processed_results = self._process_search_results(results)
        completion = await self._generate_ai_completion(query, context_results)

        return schemas.SearchResponse(
            results=processed_results,
            completion=completion,
            response_type=response_type,
            status=SearchStatus.SUCCESS,
        )

    def _check_result_quality(self, results: list[dict]) -> schemas.SearchResponse | None:
        """Check if results are empty or have low quality scores.

        Returns:
            SearchResponse if results are poor quality, None if results are good
        """
        # If no results found, return a more specific message
        if not results:
            return schemas.SearchResponse(
                results=[],
                completion=(
                    "I couldn't find any relevant information for that query. "
                    "Try asking about something in your data collection."
                ),
                response_type=ResponseType.COMPLETION,
                status=SearchStatus.NO_RESULTS,
            )

        # For low-quality results (where scores are low), add this check:
        has_relevant_results = any(result.get("score", 0) > 0.25 for result in results)
        if not has_relevant_results:
            return schemas.SearchResponse(
                results=results,
                completion=(
                    "Your query didn't match anything meaningful in the database. "
                    "Please try a different question related to your data."
                ),
                response_type=ResponseType.COMPLETION,
                status=SearchStatus.NO_RELEVANT_RESULTS,
            )

        return None

    def _process_search_results(self, results: list[dict]) -> list[dict]:
        """Process search results by removing vector data and download URLs.

        Args:
            results: Raw search results

        Returns:
            Processed results with vectors and download URLs removed
        """
        for result in results:
            if isinstance(result, dict) and "payload" in result:
                # Remove vector from payload to avoid sending large data back
                result["payload"].pop("vector", None)
                # Also remove download URLs from payload
                result["payload"].pop("download_url", None)

        return results

    async def _generate_ai_completion(self, query: str, context_results: list[dict]) -> str:
        """Generate AI completion based on search results.

        Args:
            query: The user's search query
            context_results: Processed search results for context

        Returns:
            AI-generated completion text
        """
        # Prepare messages for OpenAI
        messages = [
            {
                "role": "system",
                "content": self.CONTEXT_PROMPT.format(
                    context=str(context_results),
                    additional_instruction=(
                        "If the provided context doesn't contain information to answer "
                        "the query directly, respond with 'I don't have enough information to "
                        "answer that question based on the available data.'"
                    ),
                ),
            },
            {"role": "user", "content": query},
        ]

        # Generate completion
        model = self.DEFAULT_MODEL
        model_settings = self.DEFAULT_MODEL_SETTINGS.copy()

        # Remove streaming setting if present
        model_settings.pop("stream", None)

        try:
            if not self.openai_client:
                return "OpenAI API key not configured. Cannot generate completion."

            response = await self.openai_client.chat.completions.create(
                model=model, messages=messages, **model_settings
            )

            return (
                response.choices[0].message.content
                if response.choices
                else "Unable to generate completion."
            )
        except Exception as e:
            return f"Error generating completion: {str(e)}"

    async def _get_raw_search_results(
        self,
        db: AsyncSession,
        query: str,
        readable_id: str,
        auth_context: AuthContext,
<<<<<<< HEAD
        expansion_strategy: QueryExpansionStrategy | None = None,
=======
        logger: ContextualLogger,
>>>>>>> 4781a9d6
    ) -> list[dict]:
        """Get raw search results without cleaning (internal use only).

        This is used when we need the full content for AI completion generation.
        """
        collection = await crud.collection.get_by_readable_id(db, readable_id, auth_context)
        if not collection:
            raise NotFoundException("Collection not found")

        destination_model = await crud.destination.get_by_short_name(db, "qdrant_native")
        if not destination_model:
            raise NotFoundException("Destination not found")

        destination_class = resource_locator.get_destination(destination_model)

        if settings.OPENAI_API_KEY:
            embedding_model = OpenAIText2Vec(api_key=settings.OPENAI_API_KEY, logger=logger)
        else:
            embedding_model = LocalText2Vec(logger=logger)

        # Expand query if strategy is specified
        if expansion_strategy and expansion_strategy != QueryExpansionStrategy.NO_EXPANSION:
            from airweave.core.query_preprocessor import query_preprocessor

            expanded_queries = await query_preprocessor.expand(query, strategy=expansion_strategy)
            vectors = await embedding_model.embed_many(expanded_queries)

            all_results = []
            destination = await destination_class.create(collection_id=collection.id)

            for vector in vectors:
                results = await destination.search(vector)
                all_results.extend(results)

            return self._merge_search_results(all_results)
        else:
            # Original single-query flow
            vector = await embedding_model.embed(query)
            destination = await destination_class.create(collection_id=collection.id)
            return await destination.search(vector)


# Create singleton instance
search_service = SearchService()<|MERGE_RESOLUTION|>--- conflicted
+++ resolved
@@ -9,12 +9,9 @@
 from airweave import crud, schemas
 from airweave.core.config import settings
 from airweave.core.exceptions import NotFoundException
-<<<<<<< HEAD
+from airweave.core.logging import ContextualLogger
 from airweave.platform.destinations._base import BaseDestination
 from airweave.platform.embedding_models._base import BaseEmbeddingModel
-=======
-from airweave.core.logging import ContextualLogger
->>>>>>> 4781a9d6
 from airweave.platform.embedding_models.local_text2vec import LocalText2Vec
 from airweave.platform.embedding_models.openai_text2vec import OpenAIText2Vec
 from airweave.platform.locator import resource_locator
@@ -117,7 +114,9 @@
 
         return cleaned_results
 
-    def _merge_search_results(self, all_results: list[dict], max_results: int = 15) -> list[dict]:
+    def _merge_search_results(
+        self, all_results: list[dict], max_results: int = 15, logger: ContextualLogger = None
+    ) -> list[dict]:
         """Merge and deduplicate search results from multiple query expansions.
 
         Deduplicates by document ID, keeping the highest score for each unique document.
@@ -126,6 +125,7 @@
         Args:
             all_results (list[dict]): Combined results from multiple search queries
             max_results (int): Maximum number of results to return
+            logger (ContextualLogger): Logger instance
 
         Returns:
             list[dict]: Deduplicated and sorted results
@@ -174,11 +174,8 @@
         query: str,
         readable_id: str,
         auth_context: AuthContext,
-<<<<<<< HEAD
+        logger: ContextualLogger,
         expansion_strategy: QueryExpansionStrategy | None = None,
-=======
-        logger: ContextualLogger,
->>>>>>> 4781a9d6
     ) -> list[dict]:
         """Search across vector database using existing connections.
 
@@ -187,12 +184,9 @@
             query (str): Search query text
             readable_id (str): Readable ID of the collection to search within
             auth_context (AuthContext): Authentication context
-<<<<<<< HEAD
+            logger (ContextualLogger): Logger instance
             expansion_strategy (ExpansionStrategy | None): Query expansion strategy.
                 If None, no expansion is performed.
-=======
-            logger (ContextualLogger): Logger instance
->>>>>>> 4781a9d6
 
         Returns:
             list[dict]: List of cleaned search results
@@ -201,36 +195,8 @@
             NotFoundException: If sync or connections not found
         """
         try:
-<<<<<<< HEAD
             # Get collection and validate
             collection = await self._get_collection(db, readable_id, auth_context)
-=======
-            collection = await crud.collection.get_by_readable_id(db, readable_id, auth_context)
-            if not collection:
-                raise NotFoundException("Collection not found")
-
-            # Get the destination model
-            destination_model = await crud.destination.get_by_short_name(db, "qdrant_native")
-            if not destination_model:
-                raise NotFoundException("Destination not found")
-
-            # Initialize destination class
-            destination_class = resource_locator.get_destination(destination_model)
-
-            # Use OpenAI embeddings if API key is available
-            if settings.OPENAI_API_KEY:
-                logger.info(
-                    "Using OpenAI embedding model for search in "
-                    f"collection {readable_id} {collection.id}"
-                )
-                embedding_model = OpenAIText2Vec(api_key=settings.OPENAI_API_KEY, logger=logger)
-            else:
-                logger.info(
-                    "Using local embedding model for search in "
-                    f"collection {readable_id} {collection.id}"
-                )
-                embedding_model = LocalText2Vec()
->>>>>>> 4781a9d6
 
             # Get destination for vector search
             destination_class = await self._get_destination_class(db)
@@ -244,6 +210,7 @@
                 search_results = await self._search_with_expansion(
                     query, expansion_strategy, embedding_model, destination
                 )
+                embedding_model = OpenAIText2Vec(api_key=settings.OPENAI_API_KEY, logger=logger)
             else:
                 search_results = await self._search_single_query(
                     query, embedding_model, destination
@@ -281,18 +248,22 @@
             raise NotFoundException("Destination not found")
         return resource_locator.get_destination(destination_model)
 
-    def _get_embedding_model(self, readable_id: str, collection_id: str) -> BaseEmbeddingModel:
+    def _get_embedding_model(
+        self, readable_id: str, collection_id: str, logger: ContextualLogger
+    ) -> BaseEmbeddingModel:
         """Get the appropriate embedding model based on configuration."""
         if settings.OPENAI_API_KEY:
             logger.info(
-                f"Using OpenAI embedding model for search in collection {readable_id} {collection_id}"
-            )
-            return OpenAIText2Vec(api_key=settings.OPENAI_API_KEY)
+                f"Using OpenAI embedding model for search in collection "
+                f"{readable_id} {collection_id}"
+            )
+            return OpenAIText2Vec(api_key=settings.OPENAI_API_KEY, logger=logger)
         else:
             logger.info(
-                f"Using local embedding model for search in collection {readable_id} {collection_id}"
-            )
-            return LocalText2Vec()
+                f"Using local embedding model for search in collection "
+                f"{readable_id} {collection_id}"
+            )
+            return LocalText2Vec(logger=logger)
 
     async def _search_with_expansion(
         self,
@@ -300,6 +271,7 @@
         expansion_strategy: QueryExpansionStrategy,
         embedding_model: BaseEmbeddingModel,
         destination: BaseDestination,
+        logger: ContextualLogger,
     ) -> list[dict]:
         """Perform search with query expansion."""
         from airweave.core.query_preprocessor import query_preprocessor
@@ -365,11 +337,8 @@
             query=query,
             readable_id=readable_id,
             auth_context=auth_context,
-<<<<<<< HEAD
+            logger=logger,
             expansion_strategy=expansion_strategy,
-=======
-            logger=logger,
->>>>>>> 4781a9d6
         )
 
         if response_type == ResponseType.RAW:
@@ -389,11 +358,8 @@
             query=query,
             readable_id=readable_id,
             auth_context=auth_context,
-<<<<<<< HEAD
+            logger=logger,
             expansion_strategy=expansion_strategy,
-=======
-            logger=logger,
->>>>>>> 4781a9d6
         )
         context_results = self._clean_search_results(raw_results, for_display=False)
 
@@ -514,11 +480,8 @@
         query: str,
         readable_id: str,
         auth_context: AuthContext,
-<<<<<<< HEAD
+        logger: ContextualLogger,
         expansion_strategy: QueryExpansionStrategy | None = None,
-=======
-        logger: ContextualLogger,
->>>>>>> 4781a9d6
     ) -> list[dict]:
         """Get raw search results without cleaning (internal use only).
 
